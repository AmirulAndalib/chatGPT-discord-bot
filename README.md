# chatGPT-discord-bot

> ### This is a project that provides you to build your own Discord bot using ChatGPT
>
> ⭐️ If this repo helps you, a star is the biggest support for me and also helps you stay up-to-date 
---
> **Warning**
<<<<<<< HEAD
> #### 2023-02-01 Update: Now using the official ChatGPT API
=======
> ### Thank for [Reverse Engineered ChatGPT](https://github.com/acheong08/ChatGPT) efforts in updating the new API. I have tried to implement it, but encountered some issues using xvfb and chrome in a docker environment, so the update was not successfully completed
>>>>>>> e916f309

> #### 2023-01-17 Update: [OpenAI releasing official API soon](https://twitter.com/OpenAI/status/1615160228366147585?s=20&t=jWxfpTMFQBHgsSZAA_IDng), wait for the official API to be released before proceeding with further updates
>
> #### 2022-12-15 Update: Cloudflare are currently preventing the bot from receiving any further messages, the bot is using the official GPT-3 API now

## Features

* `/chat [message]` Chat with ChatGPT!
* `/private` ChatGPT switch to private mode
* `/public`  ChatGPT switch to public  mode

### Chat

![image](https://user-images.githubusercontent.com/89479282/206497774-47d960cd-1aeb-4fba-9af5-1f9d6ff41f00.gif)

### Mode

* `public mode (default)`  the bot directly reply on the channel

  ![image](https://user-images.githubusercontent.com/89479282/206565977-d7c5d405-fdb4-4202-bbdd-715b7c8e8415.gif)
* `private mode` the bot's reply can only be seen by who use the command

  ![image](https://user-images.githubusercontent.com/89479282/206565873-b181e600-e793-4a94-a978-47f806b986da.gif)

# Setup

## Install

1. `pip install -r requirements.txt`
2. **Change the file name of `config.dev.json` to `config.json`**

## Step 1: Create a Discord bot

1. Go to https://discord.com/developers/applications create an application
2. Build a Discord bot under the application
3. Get the token from bot setting

   ![image](https://user-images.githubusercontent.com/89479282/205949161-4b508c6d-19a7-49b6-b8ed-7525ddbef430.png)
4. Store the token to `config.json` under the `discord_bot_token`

   ![image](https://user-images.githubusercontent.com/89479282/207357762-94234aa7-aa55-4504-8dfd-9c68ae23a826.png)
   
5. Turn MESSAGE CONTENT INTENT `ON`

   ![image](https://user-images.githubusercontent.com/89479282/205949323-4354bd7d-9bb9-4f4b-a87e-deb9933a89b5.png)
   
6. Invite your bot to your server via OAuth2 URL Generator

   ![image](https://user-images.githubusercontent.com/89479282/205949600-0c7ddb40-7e82-47a0-b59a-b089f929d177.png)

## Step 2: Geanerate a OpenAI API key

1. Go to https://beta.openai.com/account/api-keys

2. Click Create new secret key

   ![image](https://user-images.githubusercontent.com/89479282/207970699-2e0cb671-8636-4e27-b1f3-b75d6db9b57e.PNG)

2. Store the SECRET KEY to `config.json` under the `openAI_key`

## Step 3: Run the bot on the desktop
1. Open a terminal or command prompt
2. Navigate to the directory where you installed the ChatGPT Discord bot
3. Run `python3 main.py` to start the bot

## Step 3: Run the bot with docker

1. Build the Dcoker image & Run the Docker container `docker compose up -d`
2. Inspect whether the bot works well `docker logs -t chatgpt-discord-bot`

   ### Stop the bot:

   * `docker ps` to see the list of running services
   * `docker stop <BOT CONTAINER ID>` to stop the running bot

### Have A Good Chat !

## Optional: Setup starting prompt

* A starting prompt would be invoked when the bot is first started or reset
* You can set it up by modifying the content in `starting-prompt.txt`
* All the text in the file will be fired as a prompt to the bot  
* Get the first message from ChatGPT in your discord channel!

   1. Right-click the channel you want to recieve the message, `Copy  ID`
   
        ![channel-id](https://user-images.githubusercontent.com/89479282/207697217-e03357b3-3b3d-44d0-b880-163217ed4a49.PNG)
    
   2. paste it into `config.json` under `discord_channel_id `<|MERGE_RESOLUTION|>--- conflicted
+++ resolved
@@ -5,11 +5,7 @@
 > ⭐️ If this repo helps you, a star is the biggest support for me and also helps you stay up-to-date 
 ---
 > **Warning**
-<<<<<<< HEAD
 > #### 2023-02-01 Update: Now using the official ChatGPT API
-=======
-> ### Thank for [Reverse Engineered ChatGPT](https://github.com/acheong08/ChatGPT) efforts in updating the new API. I have tried to implement it, but encountered some issues using xvfb and chrome in a docker environment, so the update was not successfully completed
->>>>>>> e916f309
 
 > #### 2023-01-17 Update: [OpenAI releasing official API soon](https://twitter.com/OpenAI/status/1615160228366147585?s=20&t=jWxfpTMFQBHgsSZAA_IDng), wait for the official API to be released before proceeding with further updates
 >
