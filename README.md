--- conflicted
+++ resolved
@@ -1,8 +1,5 @@
 # ChatGPT Discord Bot
 
-<<<<<<< HEAD
-> ### Build your own Discord bot with chatGPT and Dalle2 functionality
-=======
 > ### Build your own Discord bot using ChatGPT
 ---
 > **Warning**
@@ -11,7 +8,6 @@
 >
 > #### 2023-03-03 Update: Official GPT-3.5 model
 > #### 2023-02-25 Update: Website ChatGPT model
->>>>>>> b7af4a1e
 
 ## Features
 
