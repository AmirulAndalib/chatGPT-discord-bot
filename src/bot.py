import discord
import os
import openai
from random import randrange
from discord import app_commands
from src import responses
from src import log
from src import art
from src import personas


logger = log.setup_logger(__name__)

isPrivate = False


class aclient(discord.Client):
    def __init__(self) -> None:
        intents = discord.Intents.default()
        intents.message_content = True
        super().__init__(intents=intents)
        self.tree = app_commands.CommandTree(self)
        self.activity = discord.Activity(type=discord.ActivityType.listening, name="/switchpersona 😈")


async def send_message(message, user_message):
    isReplyAll = os.getenv("REPLYING_ALL")
    if isReplyAll == "False":
        author = message.user.id
        await message.response.defer(ephemeral=isPrivate)
    else:
        author = message.author.id
    try:
        response = (f'> **{user_message}** - <@{str(author)}' + '> \n\n')
        chat_model = os.getenv("CHAT_MODEL")
        if chat_model == "OFFICIAL":
            response = f"{response}{await responses.official_handle_response(user_message)}"
        elif chat_model == "UNOFFICIAL":
            response = f"{response}{await responses.unofficial_handle_response(user_message)}"
        char_limit = 1900
        if len(response) > char_limit:
            # Split the response into smaller chunks of no more than 1900 characters each(Discord limit is 2000 per chunk)
            if "```" in response:
                # Split the response if the code block exists
                parts = response.split("```")

                for i in range(len(parts)):
                    if i%2 == 0: # indices that are even are not code blocks
                        if isReplyAll == "True":
                            await message.channel.send(parts[i])
                        else:
                            await message.followup.send(parts[i])

                    else: # Odd-numbered parts are code blocks
                        code_block = parts[i].split("\n")
                        formatted_code_block = ""
                        for line in code_block:
                            while len(line) > char_limit:
                                # Split the line at the 50th character
                                formatted_code_block += line[:char_limit] + "\n"
                                line = line[char_limit:]
                            formatted_code_block += line + "\n"  # Add the line and seperate with new line

                        # Send the code block in a separate message
                        if (len(formatted_code_block) > char_limit+100):
                            code_block_chunks = [formatted_code_block[i:i+char_limit]
                                                 for i in range(0, len(formatted_code_block), char_limit)]
                            for chunk in code_block_chunks:
                                if isReplyAll == "True":
                                    await message.channel.send(f"```{chunk}```")
                                else:
                                    await message.followup.send(f"```{chunk}```")
                        elif isReplyAll == "True":
                            await message.channel.send(f"```{formatted_code_block}```")
                        else:
                            await message.followup.send(f"```{formatted_code_block}```")

            else:
                response_chunks = [response[i:i+char_limit]
                                   for i in range(0, len(response), char_limit)]
                for chunk in response_chunks:
                    if isReplyAll == "True":
                        await message.channel.send(chunk)
                    else:
                        await message.followup.send(chunk)
        elif isReplyAll == "True":
            await message.channel.send(response)
        else:
            await message.followup.send(response)
    except Exception as e:
        if isReplyAll == "True":
            await message.channel.send("> **Error: Something went wrong, please try again later!**")
        else:
            await message.followup.send("> **Error: Something went wrong, please try again later!**")
        logger.exception(f"Error while sending message: {e}")


async def send_start_prompt(client):
    import os.path

    config_dir = os.path.abspath(f"{__file__}/../../")
    prompt_name = 'starting-prompt.txt'
    prompt_path = os.path.join(config_dir, prompt_name)
    discord_channel_id = os.getenv("DISCORD_CHANNEL_ID")
    try:
        if os.path.isfile(prompt_path) and os.path.getsize(prompt_path) > 0:
            with open(prompt_path, "r", encoding="utf-8") as f:
                prompt = f.read()
                if (discord_channel_id):
                    logger.info(f"Send starting prompt with size {len(prompt)}")
                    chat_model = os.getenv("CHAT_MODEL")
                    response = ""
                    if chat_model == "OFFICIAL":
                        response = f"{response}{await responses.official_handle_response(prompt)}"
                    elif chat_model == "UNOFFICIAL":
                        response = f"{response}{await responses.unofficial_handle_response(prompt)}"
                    channel = client.get_channel(int(discord_channel_id))
                    await channel.send(response)
                    logger.info(f"Starting prompt response:{response}")
                else:
                    logger.info("No Channel selected. Skip sending starting prompt.")
        else:
            logger.info(f"No {prompt_name}. Skip sending starting prompt.")
    except Exception as e:
        logger.exception(f"Error while sending starting prompt: {e}")


def run_discord_bot():
    client = aclient()


    @client.event
    async def on_ready():
        await send_start_prompt(client)
        await client.tree.sync()
        logger.info(f'{client.user} is now running!')


    @client.tree.command(name="chat", description="Have a chat with ChatGPT")
    async def chat(interaction: discord.Interaction, *, message: str):
        isReplyAll =  os.getenv("REPLYING_ALL")
        if isReplyAll == "True":
            await interaction.response.defer(ephemeral=False)
            await interaction.followup.send(
                "> **Warn: You already on replyAll mode. If you want to use slash command, switch to normal mode, use `/replyall` again**")
            logger.warning("\x1b[31mYou already on replyAll mode, can't use slash command!\x1b[0m")
            return
        if interaction.user == client.user:
            return
        username = str(interaction.user)
        channel = str(interaction.channel)
        logger.info(
            f"\x1b[31m{username}\x1b[0m : /chat [{message}] in ({channel})")
        await send_message(interaction, message)


    @client.tree.command(name="private", description="Toggle private access")
    async def private(interaction: discord.Interaction):
        global isPrivate
        await interaction.response.defer(ephemeral=False)
        if not isPrivate:
            isPrivate = not isPrivate
            logger.warning("\x1b[31mSwitch to private mode\x1b[0m")
            await interaction.followup.send(
                "> **Info: Next, the response will be sent via private message. If you want to switch back to public mode, use `/public`**")
        else:
            logger.info("You already on private mode!")
            await interaction.followup.send(
                "> **Warn: You already on private mode. If you want to switch to public mode, use `/public`**")


    @client.tree.command(name="public", description="Toggle public access")
    async def public(interaction: discord.Interaction):
        global isPrivate
        await interaction.response.defer(ephemeral=False)
        if isPrivate:
            isPrivate = not isPrivate
            await interaction.followup.send(
                "> **Info: Next, the response will be sent to the channel directly. If you want to switch back to private mode, use `/private`**")
            logger.warning("\x1b[31mSwitch to public mode\x1b[0m")
        else:
            await interaction.followup.send(
                "> **Warn: You already on public mode. If you want to switch to private mode, use `/private`**")
            logger.info("You already on public mode!")


    @client.tree.command(name="replyall", description="Toggle replyAll access")
    async def replyall(interaction: discord.Interaction):
        isReplyAll = os.getenv("REPLYING_ALL")
        os.environ["REPLYING_ALL_DISCORD_CHANNEL_ID"] = str(interaction.channel_id)
        await interaction.response.defer(ephemeral=False)
        if isReplyAll == "True":
            os.environ["REPLYING_ALL"] = "False"
            await interaction.followup.send(
                "> **Info: The bot will only response to the slash command `/chat` next. If you want to switch back to replyAll mode, use `/replyAll` again.**")
            logger.warning("\x1b[31mSwitch to normal mode\x1b[0m")
        elif isReplyAll == "False":
            os.environ["REPLYING_ALL"] = "True"
            await interaction.followup.send(
                "> **Info: Next, the bot will response to all message in this channel only.If you want to switch back to normal mode, use `/replyAll` again.**")
            logger.warning("\x1b[31mSwitch to replyAll mode\x1b[0m")
        

    @client.tree.command(name="chat-model", description="Switch different chat model")
    @app_commands.choices(choices=[
        app_commands.Choice(name="Official GPT-3.5", value="OFFICIAL"),
        app_commands.Choice(name="Website ChatGPT", value="UNOFFICIAL")
    ])
    async def chat_model(interaction: discord.Interaction, choices: app_commands.Choice[str]):
        await interaction.response.defer(ephemeral=False)
        if choices.value == "OFFICIAL":
            responses.chatbot = responses.get_chatbot_model("OFFICIAL")
            os.environ["CHAT_MODEL"] = "OFFICIAL"
            await interaction.followup.send(
                "> **Info: You are now in Official GPT-3.5 model.**\n> You need to set your `OPENAI_API_KEY` in `env` file.")
            logger.warning("\x1b[31mSwitch to OFFICIAL chat model\x1b[0m")
        elif choices.value == "UNOFFICIAL":
<<<<<<< HEAD
=======
            responses.chatbot = responses.get_chatbot_model("UNOFFICIAL")
>>>>>>> bfedca41
            os.environ["CHAT_MODEL"] = "UNOFFICIAL"
            await interaction.followup.send(
                "> **Info: You are now in Website ChatGPT model.**\n> You need to set your `SESSION_TOKEN` or `OPENAI_EMAIL` and `OPENAI_PASSWORD` in `env` file.")
            logger.warning("\x1b[31mSwitch to UNOFFICIAL(Website) chat model\x1b[0m")
            

    @client.tree.command(name="reset", description="Complete reset ChatGPT conversation history")
    async def reset(interaction: discord.Interaction):
        chat_model = os.getenv("CHAT_MODEL")
        if chat_model == "OFFICIAL":
<<<<<<< HEAD
            responses.official_chatbot.reset()
=======
            responses.chatbot.reset()
>>>>>>> bfedca41
        elif chat_model == "UNOFFICIAL":
            responses.chatbot.reset_chat()
        await interaction.response.defer(ephemeral=False)
        await interaction.followup.send("> **Info: I have forgotten everything.**")
        personas.current_persona = "standard"
        logger.warning(
            "\x1b[31mChatGPT bot has been successfully reset\x1b[0m")
        await send_start_prompt(client)


    @client.tree.command(name="help", description="Show help for the bot")
    async def help(interaction: discord.Interaction):
        await interaction.response.defer(ephemeral=False)
        await interaction.followup.send(""":star:**BASIC COMMANDS** \n
        - `/chat [message]` Chat with ChatGPT!
        - `/draw [prompt]` Generate an image with the Dalle2 model
        - `/switchpersona [persona]` Switch between optional chatGPT jailbreaks
                `random`: Picks a random persona
                `chatgpt`: Standard chatGPT mode
                `dan`: Dan Mode 11.0, infamous Do Anything Now Mode
                `sda`: Superior DAN has even more freedom in DAN Mode
                `confidant`: Evil Confidant, evil trusted confidant
                `based`: BasedGPT v2, sexy gpt
                `oppo`: OPPO says exact opposite of what chatGPT would say
                `dev`: Developer Mode, v2 Developer mode enabled

        - `/private` ChatGPT switch to private mode
        - `/public` ChatGPT switch to public mode
        - `/replyall` ChatGPT switch between replyAll mode and default mode
        - `/reset` Clear ChatGPT conversation history
        - `/chat-model` Switch different chat model
                `OFFICIAL`: GPT-3.5 model
                `UNOFFICIAL`: Website ChatGPT
                Modifying CHAT_MODEL field in the .env file change the default model

        For complete documentation, please visit https://github.com/Zero6992/chatGPT-discord-bot
        ChatGPT Jailbreaks are from https://www.jailbreakchat.com/""")

        logger.info(
            "\x1b[31mSomeone needs help!\x1b[0m")

    
    @client.tree.command(name="draw", description="Generate an image with the Dalle2 model")
    async def draw(interaction: discord.Interaction, *, prompt: str):
        isReplyAll =  os.getenv("REPLYING_ALL")
        if isReplyAll == "True":
            await interaction.response.defer(ephemeral=False)
            await interaction.followup.send(
                "> **Warn: You already on replyAll mode. If you want to use slash command, switch to normal mode, use `/replyall` again**")
            logger.warning("\x1b[31mYou already on replyAll mode, can't use slash command!\x1b[0m")
            return
        if interaction.user == client.user:
            return

        #await interaction.response.defer(ephemeral=False)
        username = str(interaction.user)
        channel = str(interaction.channel)
        logger.info(
            f"\x1b[31m{username}\x1b[0m : /draw [{prompt}] in ({channel})")


        await interaction.response.defer(thinking=True)
        try:
            path = await art.draw(prompt)

            file = discord.File(path, filename="image.png")
            title = '> **' + prompt + '**\n'
            embed = discord.Embed(title=title)
            embed.set_image(url="attachment://image.png")

            # send image in an embed
            await interaction.followup.send(file=file, embed=embed)

        except openai.InvalidRequestError:
            await interaction.followup.send(
                "> **Warn: Inappropriate request 😿**")
            logger.info(
            f"\x1b[31m{username}\x1b[0m made an inappropriate request.!")

        except Exception as e:
            await interaction.followup.send(
                "> **Warn: Something went wrong 😿**")
            logger.exception(f"Error while generating image: {e}")


    @client.tree.command(name="switchpersona", description="Switch between optional chatGPT jailbreaks")
    @app_commands.choices(persona=[
        app_commands.Choice(name="Random", value="random"),
        app_commands.Choice(name="Standard", value="chatgpt"),
        app_commands.Choice(name="Do Anything Now 11.0", value="dan"),
        app_commands.Choice(name="Superior Do Anything", value="sda"),
        app_commands.Choice(name="Evil Confidant", value="confidant"),
        app_commands.Choice(name="BasedGPT v2", value="based"),
        app_commands.Choice(name="OPPO", value="oppo"),
        app_commands.Choice(name="Developer Mode v2", value="dev")
    ])
    async def chat(interaction: discord.Interaction, persona: app_commands.Choice[str]):
        isReplyAll =  os.getenv("REPLYING_ALL")
        if isReplyAll == "True":
            await interaction.response.defer(ephemeral=False)
            await interaction.followup.send(
                "> **Warn: You already on replyAll mode. If you want to use slash command, switch to normal mode, use `/replyall` again**")
            logger.warning("\x1b[31mYou already on replyAll mode, can't use slash command!\x1b[0m")
            return
        if interaction.user == client.user:
            return

        await interaction.response.defer(thinking=True)
        username = str(interaction.user)
        channel = str(interaction.channel)
        logger.info(
            f"\x1b[31m{username}\x1b[0m : '/switchpersona [{persona.value}]' ({channel})")
        
        persona = persona.value

        if persona == personas.current_persona:
            await interaction.followup.send(f"> **Warn: Already set to `{persona}` persona**")

        elif persona == "standard":
            chat_model = os.getenv("CHAT_MODEL")
            if chat_model == "OFFICIAL":
                responses.official_chatbot.reset()
            elif chat_model == "UNOFFICIAL":
                responses.unofficial_chatbot.reset_chat()

            personas.current_persona = "standard"
            await interaction.followup.send(
                f"> **Info: Switched to `{persona}` persona**")

        elif persona == "random":
            choices = list(personas.PERSONAS.keys())
            choice = randrange(0, 6)
            chosen_persona = choices[choice]
            personas.current_persona = chosen_persona
            await responses.switch_persona(chosen_persona)
            await interaction.followup.send(
                f"> **Info: Switched to `{chosen_persona}` persona**")


        elif persona in personas.PERSONAS:
            try:
                await responses.switch_persona(persona)
                personas.current_persona = persona
                await interaction.followup.send(
                f"> **Info: Switched to `{persona}` persona**")
            except Exception as e:
                await interaction.followup.send(
                    "> **Error: Something went wrong, please try again later! 😿**")
                logger.exception(f"Error while switching persona: {e}")
                
        else:
            await interaction.followup.send(
                f"> **Error: No available persona: `{persona}` 😿**")
            logger.info(
                f'{username} requested an unavailable persona: `{persona}`')

        
    @client.event
    async def on_message(message):
        isReplyAll =  os.getenv("REPLYING_ALL")
        if isReplyAll == "True" and message.channel.id == int(os.getenv("REPLYING_ALL_DISCORD_CHANNEL_ID")):
            if message.author == client.user:
                return
            username = str(message.author)
            user_message = str(message.content)
            channel = str(message.channel)
            logger.info(f"\x1b[31m{username}\x1b[0m : '{user_message}' ({channel})")
            await send_message(message, user_message)

    TOKEN = os.getenv("DISCORD_BOT_TOKEN")

    client.run(TOKEN)<|MERGE_RESOLUTION|>--- conflicted
+++ resolved
@@ -215,10 +215,7 @@
                 "> **Info: You are now in Official GPT-3.5 model.**\n> You need to set your `OPENAI_API_KEY` in `env` file.")
             logger.warning("\x1b[31mSwitch to OFFICIAL chat model\x1b[0m")
         elif choices.value == "UNOFFICIAL":
-<<<<<<< HEAD
-=======
             responses.chatbot = responses.get_chatbot_model("UNOFFICIAL")
->>>>>>> bfedca41
             os.environ["CHAT_MODEL"] = "UNOFFICIAL"
             await interaction.followup.send(
                 "> **Info: You are now in Website ChatGPT model.**\n> You need to set your `SESSION_TOKEN` or `OPENAI_EMAIL` and `OPENAI_PASSWORD` in `env` file.")
@@ -229,11 +226,7 @@
     async def reset(interaction: discord.Interaction):
         chat_model = os.getenv("CHAT_MODEL")
         if chat_model == "OFFICIAL":
-<<<<<<< HEAD
-            responses.official_chatbot.reset()
-=======
             responses.chatbot.reset()
->>>>>>> bfedca41
         elif chat_model == "UNOFFICIAL":
             responses.chatbot.reset_chat()
         await interaction.response.defer(ephemeral=False)
